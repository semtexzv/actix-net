--- conflicted
+++ resolved
@@ -30,20 +30,10 @@
 uds = [] # ["tokio-uds"]
 
 [dependencies]
-<<<<<<< HEAD
 futures = { package = "futures-preview", version = "0.3.0-alpha.18" }
 tokio = "0.2.0-alpha.4"
 
 tokio-openssl = { version="0.4.0-alpha.4", optional = true }
 rustls = { version = "0.16.0", optional = true }
 tokio-rustls = { version = "0.12.0-alpha.2", optional = true }
-#tokio-uds = { version="0.3.0-alpha.1", optional = true }
-=======
-futures = "0.1.25"
-tokio-io = "0.1.12"
-tokio-tcp = "0.1"
-tokio-openssl = { version="0.3.0", optional = true }
-rustls = { version = "0.16.0", optional = true }
-tokio-rustls = { version = "0.10.0", optional = true }
-tokio-uds = { version="0.2.5", optional = true }
->>>>>>> 2e8c2c77
+#tokio-uds = { version="0.3.0-alpha.1", optional = true }